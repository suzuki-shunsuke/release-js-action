--- conflicted
+++ resolved
@@ -34,16 +34,11 @@
       env:
         PR_NUMBER: ${{inputs.pr}}
 
-<<<<<<< HEAD
     - shell: bash
       id: action_path
       run: echo "value=$GITHUB_ACTION_PATH" >> "$GITHUB_OUTPUT"
 
-    - uses: aquaproj/aqua-installer@5c140f8fcd4035d84e5d893f1e4a9dc1283e1e4a # v4.0.1
-=======
-    # Install aqua for github-commment
     - uses: aquaproj/aqua-installer@d1fe50798dbadd4eb5b98957290ca175f6b4870f # v4.0.2
->>>>>>> c84d0010
       with:
         aqua_version: v2.53.3
         enable_aqua_install: "false"
